{
  "$schema": "https://raw.githubusercontent.com/sourcegraph/sourcegraph/master/client/shared/src/schema/extension.schema.json",
  "name": "code-intel-extensions",
  "description": "Sourcegraph code intelligence extensions",
  "private": true,
  "sideEffects": false,
  "publisher": "sourcegraph",
  "version": "0.0.0-DEVELOPMENT",
  "license": "MIT",
  "repository": {
    "type": "git",
    "url": "https://github.com/sourcegraph/code-intel-extensions"
  },
  "scripts": {
    "prettier": "prettier --write --list-different '**/*.{ts,js?(on),md,yml}'",
    "prettier-check": "yarn run prettier --write=false",
    "eslint": "eslint '**/*.ts?(x)'",
    "build": "tsc -b .",
    "test": "nyc --reporter=lcov mocha '**/*.test.ts'",
    "coverage": "codecov",
    "deduplicate": "yarn-deduplicate -s fewer",
    "generate": "yarn -s && yarn run ts-node -P tsconfig.json ./dev/scripts/generate.ts",
    "publish": "yarn run ts-node -P tsconfig.json ./dev/scripts/publish.ts",
    "publish:go": "yarn --cwd extensions/go run publish",
    "publish:typescript": "yarn --cwd extensions/typescript run publish",
    "update-graphql-schema": "curl -s https://raw.githubusercontent.com/sourcegraph/sourcegraph/3a380cdd42fbe3a23ceb2680fbf4164c48c4f309/cmd/frontend/graphqlbackend/schema.graphql > ./schema/schema.graphql",
    "validate-graphql": "yarn run tsgql validate -p ./shared/tsconfig.json"
  },
  "dependencies": {
    "@sourcegraph/vscode-ws-jsonrpc": "0.0.3-fork",
    "delay": "^5.0.0",
    "ix": "^4.2.0",
    "js-base64": "^3.6.0",
    "lodash": "^4.17.21",
    "mz": "^2.7.0",
    "path-browserify": "^1.0.1",
<<<<<<< HEAD
    "rxjs": "^6.6.3",
    "sourcegraph": "25.0.0",
=======
    "rxjs": "^6.6.6",
    "sourcegraph": "^24.8.0",
>>>>>>> ecec637e
    "tagged-template-noop": "^2.1.1",
    "uuid": "^8.3.2",
    "vscode-languageserver-protocol": "3.14.1"
  },
  "devDependencies": {
    "@sourcegraph/eslint-config": "^0.22.0",
    "@sourcegraph/extension-api-stubs": "^1.3.1",
    "@sourcegraph/prettierrc": "^3.0.3",
    "@sourcegraph/tsconfig": "^4.0.1",
    "@types/fs-extra": "9.0.6",
    "@types/js-base64": "3.0.0",
    "@types/lodash": "4.14.168",
    "@types/mocha": "8.2.1",
    "@types/mock-require": "2.0.0",
    "@types/mz": "2.7.3",
    "@types/node": "13.13.45",
    "@types/node-fetch": "2.5.8",
    "@types/uuid": "8.3.0",
    "@types/yargs": "16.0.0",
    "codecov": "^3.8.1",
    "dot-json": "^1.2.2",
    "eslint": "^7.21.0",
    "fs-extra": "^9.1.0",
    "graphql": "^15.5.0",
    "json-schema-to-typescript": "^10.1.3",
    "lnfs-cli": "^2.1.0",
    "mkdirp": "^1.0.4",
    "mocha": "^8.3.2",
    "mock-require": "^3.0.3",
    "node-fetch": "^2.6.1",
    "nyc": "^15.1.0",
    "parcel": "1.x",
    "parcel-bundler": "^1.12.4",
    "prettier": "^2.2.1",
    "ts-graphql-plugin": "^2.1.3",
    "ts-node": "^9.1.1",
    "tslint": "^6.1.3",
    "typescript": "^4.1.3",
    "yargs": "^16.2.0",
    "yarn": "^1.22.10",
    "yarn-deduplicate": "^3.1.0"
  },
  "resolutions": {
    "vscode-languageserver-protocol": "3.14.1"
  }
}<|MERGE_RESOLUTION|>--- conflicted
+++ resolved
@@ -34,13 +34,8 @@
     "lodash": "^4.17.21",
     "mz": "^2.7.0",
     "path-browserify": "^1.0.1",
-<<<<<<< HEAD
-    "rxjs": "^6.6.3",
+    "rxjs": "^6.6.6",
     "sourcegraph": "25.0.0",
-=======
-    "rxjs": "^6.6.6",
-    "sourcegraph": "^24.8.0",
->>>>>>> ecec637e
     "tagged-template-noop": "^2.1.1",
     "uuid": "^8.3.2",
     "vscode-languageserver-protocol": "3.14.1"
