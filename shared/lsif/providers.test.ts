--- conflicted
+++ resolved
@@ -10,17 +10,20 @@
 import {
     gatherValues,
     makeEnvelope,
+    resource0,
     resource1,
     resource2,
     resource3,
     range1,
     range2,
     range3,
+    range4,
+    range5,
+    range6,
     doc,
     pos,
 } from './util.test'
 
-<<<<<<< HEAD
 describe('graphql providers', () => {
     describe('definition provider', () => {
         it('should use result from window', async () => {
@@ -47,32 +50,6 @@
                     ],
                 })
             )
-=======
-const doc = createStubTextDocument({
-    uri: 'git://repo@ref#/foo.ts',
-    languageId: 'typescript',
-    text: undefined,
-})
-
-const makeResource = (name: string, oid: string, path: string) => ({
-    repository: { name },
-    commit: { oid },
-    path,
-})
-
-const pos = new sourcegraph.Position(5, 10)
-const range1 = new sourcegraph.Range(1, 2, 3, 4)
-const range2 = new sourcegraph.Range(2, 3, 4, 5)
-const range3 = new sourcegraph.Range(3, 4, 5, 6)
-const range4 = new sourcegraph.Range(4, 5, 6, 7)
-const range5 = new sourcegraph.Range(5, 6, 7, 8)
-const range6 = new sourcegraph.Range(6, 7, 8, 9)
-
-const resource0 = makeResource('repo', 'rev', '/foo.ts')
-const resource1 = makeResource('repo1', 'deadbeef1', '/a.ts')
-const resource2 = makeResource('repo2', 'deadbeef2', '/b.ts')
-const resource3 = makeResource('repo3', 'deadbeef3', '/c.ts')
->>>>>>> 057464f8
 
             assert.deepEqual(
                 await gatherValues(
@@ -471,11 +448,56 @@
             )
         })
     })
-<<<<<<< HEAD
-})
-=======
 
     describe('document highlights provider', () => {
+        it('should use result from window', async () => {
+            const queryGraphQLFn = sinon.spy<
+                QueryGraphQLFn<GenericLSIFResponse<DefinitionResponse | null>>
+            >(() => makeEnvelope(null))
+
+            const getBulkLocalIntelligence = Promise.resolve(() =>
+                Promise.resolve({
+                    range: range1,
+                    references: [
+                        new sourcegraph.Location(
+                            new URL('git://repo?rev#foo.ts'),
+                            range1
+                        ),
+                        new sourcegraph.Location(
+                            new URL('git://repo?rev#bar.ts'),
+                            range2
+                        ),
+                        new sourcegraph.Location(
+                            new URL('git://repo?rev#foo.ts'),
+                            range3
+                        ),
+                        new sourcegraph.Location(
+                            new URL('git://repo?rev#baz.ts'),
+                            range4
+                        ),
+                        new sourcegraph.Location(
+                            new URL('git://repo?rev#foo.ts'),
+                            range5
+                        ),
+                        new sourcegraph.Location(
+                            new URL('git://repo?rev#baz.ts'),
+                            range6
+                        ),
+                    ],
+                })
+            )
+
+            assert.deepEqual(
+                await gatherValues(
+                    createProviders(
+                        queryGraphQLFn,
+                        getBulkLocalIntelligence
+                    ).documentHighlights(doc, pos)
+                ),
+                [[{ range: range1 }, { range: range3 }, { range: range5 }]]
+            )
+        })
+
         it('should correctly parse result', async () => {
             const queryGraphQLFn = sinon.spy<
                 QueryGraphQLFn<GenericLSIFResponse<ReferencesResponse | null>>
@@ -494,41 +516,24 @@
                     },
                 })
             )
-
-            console.log(
+            assert.deepEqual(
                 await gatherValues(
                     createProviders(queryGraphQLFn).documentHighlights(doc, pos)
-                )
-            )
-
+                ),
+                [[{ range: range1 }, { range: range3 }, { range: range5 }]]
+            )
+        })
+
+        it('should deal with empty payload', async () => {
+            const queryGraphQLFn = sinon.spy<
+                QueryGraphQLFn<GenericLSIFResponse<ReferencesResponse | null>>
+            >(() => makeEnvelope())
             assert.deepEqual(
                 await gatherValues(
                     createProviders(queryGraphQLFn).documentHighlights(doc, pos)
                 ),
-                [[{ range: range1 }, { range: range3 }, { range: range5 }]]
-            )
-        })
-
-        it('should deal with empty payload', async () => {
-            const queryGraphQLFn = sinon.spy<
-                QueryGraphQLFn<GenericLSIFResponse<ReferencesResponse | null>>
-            >(() => makeEnvelope())
-
-            assert.deepEqual(
-                await gatherValues(
-                    createProviders(queryGraphQLFn).documentHighlights(doc, pos)
-                ),
                 [null]
             )
         })
     })
-})
-
-async function gatherValues<T>(g: AsyncGenerator<T>): Promise<T[]> {
-    const values: T[] = []
-    for await (const v of g) {
-        values.push(v)
-    }
-    return values
-}
->>>>>>> 057464f8
+})