--- conflicted
+++ resolved
@@ -3,33 +3,11 @@
 import { queryGraphQL as sgQueryGraphQL, QueryGraphQLFn } from '../util/graphql'
 import { asyncGeneratorFromPromise } from '../util/ix'
 import { Logger } from '../logging'
-<<<<<<< HEAD
 import { RangeWindowFactoryFn, makeRangeWindowFactory } from './ranges'
 import { hoverPayloadToHover, hoverForPosition } from './hover'
 import { definitionForPosition } from './definition'
-import { referencesForPosition } from './references'
-=======
-import { isDefined } from '../util/helpers'
-
-/**
- * The maximum number of chained GraphQL requests to make for a single
- * requests query. The page count for a result set should generally be
- * relatively low unless it's a VERY popular library and LSIF data is
- * ubiquitous (which is our goal).
- */
-export const MAX_REFERENCE_PAGE_REQUESTS = 10
-
-/** The response envelope for all LSIF queries. */
-export interface GenericLSIFResponse<R> {
-    repository: {
-        commit: {
-            blob: {
-                lsif: R
-            }
-        }
-    }
-}
->>>>>>> 057464f8
+import { referencesForPosition, referencePageForPosition } from './references'
+import { filterLocationsForDocumentHighlights } from './highlights'
 
 /**
  * Creates providers powered by LSIF-based code intelligence. This particular
@@ -65,20 +43,15 @@
     getRangeFromWindow?: Promise<RangeWindowFactoryFn>
 ): Providers {
     return {
-<<<<<<< HEAD
         definition: asyncGeneratorFromPromise(
             definition(queryGraphQL, getRangeFromWindow)
         ),
         references: references(queryGraphQL, getRangeFromWindow),
         hover: asyncGeneratorFromPromise(
             hover(queryGraphQL, getRangeFromWindow)
-=======
-        definition: asyncGeneratorFromPromise(definition(queryGraphQL)),
-        references: references(queryGraphQL),
-        hover: asyncGeneratorFromPromise(hover(queryGraphQL)),
+        ),
         documentHighlights: asyncGeneratorFromPromise(
-            documentHighlights(queryGraphQL)
->>>>>>> 057464f8
+            documentHighlights(queryGraphQL, getRangeFromWindow)
         ),
     }
 }
@@ -151,13 +124,12 @@
 
         return hoverForPosition(doc, position, queryGraphQL)
     }
-<<<<<<< HEAD
-=======
 }
 
 /** Retrieve references ranges of the current hover position to highlight. */
 export function documentHighlights(
-    queryGraphQL: QueryGraphQLFn<GenericLSIFResponse<ReferencesResponse | null>>
+    queryGraphQL: QueryGraphQLFn<any>,
+    getRangeFromWindow?: Promise<RangeWindowFactoryFn>
 ): (
     doc: sourcegraph.TextDocument,
     position: sourcegraph.Position
@@ -166,105 +138,29 @@
         doc: sourcegraph.TextDocument,
         position: sourcegraph.Position
     ): Promise<sourcegraph.DocumentHighlight[] | null> => {
-        const query = `
-            query ReferencesForDocumentHighlights($repository: String!, $commit: String!, $path: String!, $line: Int!, $character: Int!) {
-                repository(name: $repository) {
-                    commit(rev: $commit) {
-                        blob(path: $path) {
-                            lsif {
-                                references(line: $line, character: $character) {
-                                    nodes {
-                                        resource {
-                                            path
-                                            repository {
-                                                name
-                                            }
-                                            commit {
-                                                oid
-                                            }
-                                        }
-                                        range {
-                                            start {
-                                                line
-                                                character
-                                            }
-                                            end {
-                                                line
-                                                character
-                                            }
-                                        }
-                                    }
-                                }
-                            }
-                        }
-                    }
-                }
+        if (getRangeFromWindow) {
+            const range = await (await getRangeFromWindow)(doc, position)
+            if (range?.references) {
+                return filterLocationsForDocumentHighlights(
+                    doc,
+                    range?.references
+                )
             }
-        `
+        }
 
-        // Make the request for the page starting at the after cursor
-        const lsifObj: ReferencesResponse | null = await queryLSIF(
-            {
-                doc,
-                position,
-                query,
-            },
+        // Fall back to doing a reference request, but only take the first page
+        // of results. This may not result in precise highlights if the first page
+        // does not contain any/all hovers for the current path. This is a best
+        // effort attempt that we don't want to waste too many resources on.
+        const { locations } = await referencePageForPosition(
+            doc,
+            position,
+            undefined,
             queryGraphQL
         )
-        if (!lsifObj) {
-            return null
-        }
 
-        const { path: targetPath } = parseGitURI(new URL(doc.uri))
-
-        const {
-            references: { nodes },
-        } = lsifObj
-
-        return nodes
-            .filter(({ resource: { path } }) => path === targetPath)
-            .map(({ range }) => range && { range })
-            .filter(isDefined)
+        return locations
+            ? filterLocationsForDocumentHighlights(doc, locations)
+            : null
     }
-}
-
-/**
- * Perform an LSIF request to the GraphQL API.
- *
- * @param args Parameter bag.
- * @param queryGraphQL The function used to query the GraphQL API.
- */
-async function queryLSIF<
-    P extends {
-        doc: sourcegraph.TextDocument
-        position: lsp.Position
-        query: string
-    },
-    R
->(
-    {
-        /** The current text document. */
-        doc,
-        /** The current hover position. */
-        position,
-        /** The GraphQL request query. */
-        query,
-        /** Additional query parameters. */
-        ...rest
-    }: P,
-    queryGraphQL: QueryGraphQLFn<GenericLSIFResponse<R>>
-): Promise<R | null> {
-    const { repo, commit, path } = parseGitURI(new URL(doc.uri))
-    const queryArgs = {
-        ...rest,
-        repository: repo,
-        commit,
-        path,
-        line: position.line,
-        character: position.character,
-    }
-
-    const data = await queryGraphQL(query, queryArgs)
-    return data.repository.commit.blob.lsif
->>>>>>> 057464f8
 }