--- conflicted
+++ resolved
@@ -19,13 +19,8 @@
     filterDefinitions: <T extends Result>(results: T[]) => results.filter(result => result.file !== '/f.ts'),
 }
 
-<<<<<<< HEAD
 const textDocument1 = createStubTextDocument({
-    uri: 'git://sourcegraph.test/repo?rev#/foo.ts',
-=======
-const textDocument = createStubTextDocument({
     uri: 'git://sourcegraph.test/repo?rev#foo.ts',
->>>>>>> 03ed1f14
     languageId: 'typescript',
     text: undefined,
 })
