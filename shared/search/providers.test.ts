--- conflicted
+++ resolved
@@ -139,46 +139,38 @@
             const searchStub = sinon.stub(api, 'search')
             searchStub.resolves([searchResult1])
 
-<<<<<<< HEAD
-            const getFileContentStub = sinon.stub(api, 'getFileContent')
-            getFileContentStub.resolves('\n\n\nfoobar\n')
-
-            assert.deepEqual(await gatherValues(createProviders(spec, {}, api).definition(textDocument, position)), [
+            const getFileContentStub = sinon.stub(api, 'getFileContent')
+            getFileContentStub.resolves('\n\n\nfoobar\n')
+
+            assert.deepEqual(await gatherValues(createProviders(spec, {}, api).definition(textDocument1, position)), [
                 [new sourcegraph.Location(new URL('git://repo1?rev1#/b.ts'), range1)],
             ])
-=======
+
+            assert.equal(searchStub.callCount, 1)
+            assertQuery(searchStub.firstCall.args[0], [
+                '^foobar$',
+                'case:yes',
+                'patternType:regexp',
+                'repo:^sourcegraph.test/repo$@rev',
+                'type:symbol',
+            ])
+        })
+
+        it('should correctly format repositories with spaces', async () => {
+            const api = newAPIWithStubResolveRepo()
+            const searchStub = sinon.stub(api, 'search')
+            searchStub.resolves([searchResult1])
+
+            const getFileContentStub = sinon.stub(api, 'getFileContent')
+            getFileContentStub.resolves('\n\n\nfoobar\n')
+
             assert.deepEqual(
-                await gatherValues(
-                    createProviders(spec, {}, api).definition({ ...textDocument1, text: '\n\n\nfoobar\n' }, position)
-                ),
-                [[new sourcegraph.Location(new URL('git://repo1?rev1#b.ts'), range1)]]
-            )
->>>>>>> ab59ab7a
+                await gatherValues(createProviders(spec, {}, api).definition({ ...textDocument2 }, position)),
+                [[new sourcegraph.Location(new URL('git://repo1?rev1#/b.ts'), range1)]]
+            )
 
             assert.equal(searchStub.callCount, 1)
             assertQuery(searchStub.firstCall.args[0], [
-                '^foobar$',
-                'case:yes',
-                'patternType:regexp',
-                'repo:^sourcegraph.test/repo$@rev',
-                'type:symbol',
-            ])
-        })
-
-        it('should correctly format repositories with spaces', async () => {
-            const api = newAPIWithStubResolveRepo()
-            const stub = sinon.stub(api, 'search')
-            stub.resolves([searchResult1])
-
-            assert.deepEqual(
-                await gatherValues(
-                    createProviders(spec, {}, api).definition({ ...textDocument2, text: '\n\n\nfoobar\n' }, position)
-                ),
-                [[new sourcegraph.Location(new URL('git://repo1?rev1#/b.ts'), range1)]]
-            )
-
-            assert.equal(stub.callCount, 1)
-            assertQuery(stub.firstCall.args[0], [
                 '^foobar$',
                 'case:yes',
                 'patternType:regexp',
@@ -194,19 +186,10 @@
                 Promise.resolve(searchQuery.includes('-repo') ? [searchResult1] : [])
             )
 
-<<<<<<< HEAD
-            const getFileContentStub = sinon.stub(api, 'getFileContent')
-            getFileContentStub.resolves('\n\n\nfoobar\n')
-=======
-            assert.deepEqual(
-                await gatherValues(
-                    createProviders(spec, {}, api).definition({ ...textDocument1, text: '\n\n\nfoobar\n' }, position)
-                ),
-                [[new sourcegraph.Location(new URL('git://repo1?rev1#b.ts'), range1)]]
-            )
->>>>>>> ab59ab7a
-
-            assert.deepEqual(await gatherValues(createProviders(spec, {}, api).definition(textDocument, position)), [
+            const getFileContentStub = sinon.stub(api, 'getFileContent')
+            getFileContentStub.resolves('\n\n\nfoobar\n')
+
+            assert.deepEqual(await gatherValues(createProviders(spec, {}, api).definition(textDocument1, position)), [
                 [new sourcegraph.Location(new URL('git://repo1?rev1#/b.ts'), range1)],
             ])
 
@@ -232,29 +215,15 @@
             const searchStub = sinon.stub(api, 'search')
             searchStub.resolves([searchResult1, searchResult2, searchResult3])
 
-<<<<<<< HEAD
-            const getFileContentStub = sinon.stub(api, 'getFileContent')
-            getFileContentStub.resolves('\n\n\nfoobar\n')
-
-            assert.deepEqual(await gatherValues(createProviders(spec, {}, api).definition(textDocument, position)), [
+            const getFileContentStub = sinon.stub(api, 'getFileContent')
+            getFileContentStub.resolves('\n\n\nfoobar\n')
+
+            assert.deepEqual(await gatherValues(createProviders(spec, {}, api).definition(textDocument1, position)), [
                 [
                     new sourcegraph.Location(new URL('git://repo1?rev1#/b.ts'), range1),
                     new sourcegraph.Location(new URL('git://repo2?rev2#/d.ts'), range2),
                 ],
             ])
-=======
-            assert.deepEqual(
-                await gatherValues(
-                    createProviders(spec, {}, api).definition({ ...textDocument1, text: '\n\n\nfoobar\n' }, position)
-                ),
-                [
-                    [
-                        new sourcegraph.Location(new URL('git://repo1?rev1#b.ts'), range1),
-                        new sourcegraph.Location(new URL('git://repo2?rev2#d.ts'), range2),
-                    ],
-                ]
-            )
->>>>>>> ab59ab7a
 
             assert.equal(searchStub.callCount, 1)
         })
@@ -267,16 +236,10 @@
                     searchQuery.includes('index:only') ? Promise.resolve([searchResult1]) : makeNoopPromise()
             )
 
-<<<<<<< HEAD
-            const getFileContentStub = sinon.stub(api, 'getFileContent')
-            getFileContentStub.resolves('\n\n\nfoobar\n')
-
-            const values = gatherValues(createProviders(spec, {}, api).definition(textDocument, position))
-=======
-            const values = gatherValues(
-                createProviders(spec, {}, api).definition({ ...textDocument1, text: '\n\n\nfoobar\n' }, position)
-            )
->>>>>>> ab59ab7a
+            const getFileContentStub = sinon.stub(api, 'getFileContent')
+            getFileContentStub.resolves('\n\n\nfoobar\n')
+
+            const values = gatherValues(createProviders(spec, {}, api).definition(textDocument1, position))
 
             assert.deepEqual(await values, [[new sourcegraph.Location(new URL('git://repo1?rev1#b.ts'), range1)]])
 
@@ -310,107 +273,85 @@
                         : Promise.resolve([])
             )
 
-<<<<<<< HEAD
-            const getFileContentStub = sinon.stub(api, 'getFileContent')
-            getFileContentStub.resolves('\n\n\nfoobar\n')
-=======
+            const getFileContentStub = sinon.stub(api, 'getFileContent')
+            getFileContentStub.resolves('\n\n\nfoobar\n')
+
+            assert.deepEqual(await gatherValues(createProviders(spec, {}, api).definition(textDocument1, position)), [
+                [new sourcegraph.Location(new URL('git://repo1?rev1#/b.ts'), range1)],
+            ])
+
+            assert.equal(searchStub.callCount, 3)
+            assertQuery(searchStub.firstCall.args[0], [
+                '^foobar$',
+                'case:yes',
+                'patternType:regexp',
+                'repo:^sourcegraph.test/repo$@rev',
+                'type:symbol',
+            ])
+            assertQuery(searchStub.secondCall.args[0], [
+                '^foobar$',
+                'case:yes',
+                'patternType:regexp',
+                '-repo:^sourcegraph.test/repo$',
+                'type:symbol',
+            ])
+            assertQuery(searchStub.thirdCall.args[0], [
+                '^foobar$',
+                'case:yes',
+                'patternType:regexp',
+                '-repo:^sourcegraph.test/repo$',
+                'type:symbol',
+                'index:only',
+            ])
+        })
+
+        it('should search forks in same repo if repo is a fork', async () => {
+            const api = newAPIWithStubResolveRepo({ isFork: true })
+            const searchStub = sinon.stub(api, 'search')
+            searchStub.callsFake((searchQuery: string) =>
+                Promise.resolve(searchQuery.includes('-repo') ? [searchResult1] : [])
+            )
+
+            const getFileContentStub = sinon.stub(api, 'getFileContent')
+            getFileContentStub.resolves('\n\n\nfoobar\n')
+
+            assert.deepEqual(await gatherValues(createProviders(spec, {}, api).definition(textDocument1, position)), [
+                [new sourcegraph.Location(new URL('git://repo1?rev1#/b.ts'), range1)],
+            ])
+
+            assert.equal(searchStub.callCount, 2)
+            assertQuery(searchStub.firstCall.args[0], [
+                '^foobar$',
+                'case:yes',
+                'fork:yes',
+                'patternType:regexp',
+                'repo:^sourcegraph.test/repo$@rev',
+                'type:symbol',
+            ])
+            assertQuery(searchStub.secondCall.args[0], [
+                '^foobar$',
+                'case:yes',
+                'patternType:regexp',
+                '-repo:^sourcegraph.test/repo$',
+                'type:symbol',
+            ])
+        })
+    })
+
+    describe('references provider', () => {
+        it('should correctly parse result', async () => {
+            const api = newAPIWithStubResolveRepo()
+            const searchStub = sinon.stub(api, 'search')
+            searchStub.callsFake((searchQuery: string) =>
+                Promise.resolve(searchQuery.includes('-repo') ? [searchResult2] : [searchResult1])
+            )
+
+            const getFileContentStub = sinon.stub(api, 'getFileContent')
+            getFileContentStub.resolves('\n\n\nfoobar\n')
+
             assert.deepEqual(
                 await gatherValues(
-                    createProviders(spec, {}, api).definition({ ...textDocument1, text: '\n\n\nfoobar\n' }, position)
-                ),
-                [[new sourcegraph.Location(new URL('git://repo1?rev1#b.ts'), range1)]]
-            )
->>>>>>> ab59ab7a
-
-            assert.deepEqual(await gatherValues(createProviders(spec, {}, api).definition(textDocument, position)), [
-                [new sourcegraph.Location(new URL('git://repo1?rev1#/b.ts'), range1)],
-            ])
-
-            assert.equal(searchStub.callCount, 3)
-            assertQuery(searchStub.firstCall.args[0], [
-                '^foobar$',
-                'case:yes',
-                'patternType:regexp',
-                'repo:^sourcegraph.test/repo$@rev',
-                'type:symbol',
-            ])
-            assertQuery(searchStub.secondCall.args[0], [
-                '^foobar$',
-                'case:yes',
-                'patternType:regexp',
-                '-repo:^sourcegraph.test/repo$',
-                'type:symbol',
-            ])
-            assertQuery(searchStub.thirdCall.args[0], [
-                '^foobar$',
-                'case:yes',
-                'patternType:regexp',
-                '-repo:^sourcegraph.test/repo$',
-                'type:symbol',
-                'index:only',
-            ])
-        })
-
-        it('should search forks in same repo if repo is a fork', async () => {
-            const api = newAPIWithStubResolveRepo({ isFork: true })
-            const searchStub = sinon.stub(api, 'search')
-            searchStub.callsFake((searchQuery: string) =>
-                Promise.resolve(searchQuery.includes('-repo') ? [searchResult1] : [])
-            )
-
-<<<<<<< HEAD
-            const getFileContentStub = sinon.stub(api, 'getFileContent')
-            getFileContentStub.resolves('\n\n\nfoobar\n')
-
-            assert.deepEqual(await gatherValues(createProviders(spec, {}, api).definition(textDocument, position)), [
-                [new sourcegraph.Location(new URL('git://repo1?rev1#/b.ts'), range1)],
-            ])
-=======
-            assert.deepEqual(
-                await gatherValues(
-                    createProviders(spec, {}, api).definition({ ...textDocument1, text: '\n\n\nfoobar\n' }, position)
-                ),
-                [[new sourcegraph.Location(new URL('git://repo1?rev1#b.ts'), range1)]]
-            )
->>>>>>> ab59ab7a
-
-            assert.equal(searchStub.callCount, 2)
-            assertQuery(searchStub.firstCall.args[0], [
-                '^foobar$',
-                'case:yes',
-                'fork:yes',
-                'patternType:regexp',
-                'repo:^sourcegraph.test/repo$@rev',
-                'type:symbol',
-            ])
-            assertQuery(searchStub.secondCall.args[0], [
-                '^foobar$',
-                'case:yes',
-                'patternType:regexp',
-                '-repo:^sourcegraph.test/repo$',
-                'type:symbol',
-            ])
-        })
-    })
-
-    describe('references provider', () => {
-        it('should correctly parse result', async () => {
-            const api = newAPIWithStubResolveRepo()
-            const searchStub = sinon.stub(api, 'search')
-            searchStub.callsFake((searchQuery: string) =>
-                Promise.resolve(searchQuery.includes('-repo') ? [searchResult2] : [searchResult1])
-            )
-
-            const getFileContentStub = sinon.stub(api, 'getFileContent')
-            getFileContentStub.resolves('\n\n\nfoobar\n')
-
-            assert.deepEqual(
-                await gatherValues(
-<<<<<<< HEAD
-                    createProviders(spec, {}, api).references(textDocument, position, {
-=======
-                    createProviders(spec, {}, api).references({ ...textDocument1, text: '\n\n\nfoobar\n' }, position, {
->>>>>>> ab59ab7a
+                    createProviders(spec, {}, api).references(textDocument1, position, {
                         includeDeclaration: false,
                     })
                 ),
@@ -441,14 +382,17 @@
 
         it('should correctly format repositories with spaces', async () => {
             const api = newAPIWithStubResolveRepo()
-            const stub = sinon.stub(api, 'search')
-            stub.callsFake((searchQuery: string) =>
+            const searchStub = sinon.stub(api, 'search')
+            searchStub.callsFake((searchQuery: string) =>
                 Promise.resolve(searchQuery.includes('-repo') ? [searchResult2] : [searchResult1])
             )
+
+            const getFileContentStub = sinon.stub(api, 'getFileContent')
+            getFileContentStub.resolves('\n\n\nfoobar\n')
 
             assert.deepEqual(
                 await gatherValues(
-                    createProviders(spec, {}, api).references({ ...textDocument2, text: '\n\n\nfoobar\n' }, position, {
+                    createProviders(spec, {}, api).references({ ...textDocument2 }, position, {
                         includeDeclaration: false,
                     })
                 ),
@@ -460,15 +404,15 @@
                 ]
             )
 
-            assert.equal(stub.callCount, 2)
-            assertQuery(stub.firstCall.args[0], [
+            assert.equal(searchStub.callCount, 2)
+            assertQuery(searchStub.firstCall.args[0], [
                 '\\bfoobar\\b',
                 'case:yes',
                 'patternType:regexp',
                 'repo:^sourcegraph.test/repo\\ with\\ spaces$@rev',
                 'type:file',
             ])
-            assertQuery(stub.secondCall.args[0], [
+            assertQuery(searchStub.secondCall.args[0], [
                 '\\bfoobar\\b',
                 'case:yes',
                 'patternType:regexp',
@@ -494,11 +438,7 @@
 
             assert.deepEqual(
                 await gatherValues(
-<<<<<<< HEAD
-                    createProviders(spec, {}, api).references(textDocument, position, {
-=======
-                    createProviders(spec, {}, api).references({ ...textDocument1, text: '\n\n\nfoobar\n' }, position, {
->>>>>>> ab59ab7a
+                    createProviders(spec, {}, api).references(textDocument1, position, {
                         includeDeclaration: false,
                     })
                 ),
@@ -560,11 +500,7 @@
 
             assert.deepEqual(
                 await gatherValues(
-<<<<<<< HEAD
-                    createProviders(spec, {}, api).references(textDocument, position, {
-=======
-                    createProviders(spec, {}, api).references({ ...textDocument1, text: '\n\n\nfoobar\n' }, position, {
->>>>>>> ab59ab7a
+                    createProviders(spec, {}, api).references(textDocument1, position, {
                         includeDeclaration: false,
                     })
                 ),
@@ -630,27 +566,14 @@
             const searchStub = sinon.stub(api, 'search')
             searchStub.resolves([searchResult1])
             const getFileContentStub = sinon.stub(api, 'getFileContent')
-<<<<<<< HEAD
             getFileContentStub.onFirstCall().resolves('\n\n\nfoobar\n')
             getFileContentStub.onSecondCall().resolves('text\n// simple docstring\ndef')
 
-            assert.deepEqual(await gatherValues(recurProviders(api).hover(textDocument, position)), [
+            assert.deepEqual(await gatherValues(recurProviders(api).hover(textDocument1, position)), [
                 {
                     contents: {
                         kind: 'markdown',
                         value: '```lang\ndef\n```\n\n---\n\nsimple docstring',
-=======
-            getFileContentStub.resolves('text\n// simple docstring\ndef')
-
-            assert.deepEqual(
-                await gatherValues(recurProviders(api).hover({ ...textDocument1, text: '\n\n\nfoobar\n' }, position)),
-                [
-                    {
-                        contents: {
-                            kind: 'markdown',
-                            value: '```lang\ndef\n```\n\n---\n\nsimple docstring',
-                        },
->>>>>>> ab59ab7a
                     },
                 },
             ])
@@ -676,27 +599,14 @@
             )
 
             const getFileContentStub = sinon.stub(api, 'getFileContent')
-<<<<<<< HEAD
             getFileContentStub.onFirstCall().resolves('\n\n\nfoobar\n')
             getFileContentStub.onSecondCall().resolves('text\n// simple docstring\ndef')
 
-            assert.deepEqual(await gatherValues(recurProviders(api).hover(textDocument, position)), [
+            assert.deepEqual(await gatherValues(recurProviders(api).hover(textDocument1, position)), [
                 {
                     contents: {
                         kind: 'markdown',
                         value: '```lang\ndef\n```\n\n---\n\nsimple docstring',
-=======
-            getFileContentStub.resolves('text\n// simple docstring\ndef')
-
-            assert.deepEqual(
-                await gatherValues(recurProviders(api).hover({ ...textDocument1, text: '\n\n\nfoobar\n' }, position)),
-                [
-                    {
-                        contents: {
-                            kind: 'markdown',
-                            value: '```lang\ndef\n```\n\n---\n\nsimple docstring',
-                        },
->>>>>>> ab59ab7a
                     },
                 },
             ])
