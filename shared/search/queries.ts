--- conflicted
+++ resolved
@@ -18,37 +18,16 @@
     doc: sourcegraph.TextDocument
     /** File extensions used by the current extension. */
     fileExts: string[]
-<<<<<<< HEAD
-    /** True to disable searching in other repositories. */
-    isSourcegraphDotCom: boolean
-}): string[] {
-    const { repo, commit, path } = parseGitURI(new URL(doc.uri))
-
-    const searchTerms = [
-=======
 }): string {
     const { path } = parseGitURI(new URL(doc.uri))
 
     return [
->>>>>>> 74481825
         `^${searchToken}$`,
         `type:symbol`,
         `patternType:regexp`,
         'case:yes',
         fileExtensionTerm(path, fileExts),
-<<<<<<< HEAD
-    ]
-
-    return makeQueries(
-        isSourcegraphDotCom,
-        // Always test same repo
-        [...searchTerms, `repo:^${repo}$@${commit}`],
-        // Search globally if not on dotcom
-        [...searchTerms]
-    )
-=======
     ].join(' ')
->>>>>>> 74481825
 }
 
 /**
@@ -67,54 +46,16 @@
     doc: sourcegraph.TextDocument
     /** File extensions used by the current extension. */
     fileExts: string[]
-<<<<<<< HEAD
-    /** True to disable searching in other repositories. */
-    isSourcegraphDotCom: boolean
-}): string[] {
-    const { repo, commit, path } = parseGitURI(new URL(doc.uri))
-
-    const searchTerms = [
-=======
 }): string {
     const { path } = parseGitURI(new URL(doc.uri))
 
     return [
->>>>>>> 74481825
         `\\b${searchToken}\\b`,
         `type:file`,
         `patternType:regexp`,
         'case:yes',
         fileExtensionTerm(path, fileExts),
-<<<<<<< HEAD
-    ]
-
-    return makeQueries(
-        isSourcegraphDotCom,
-        // Always look in same commit
-        [...searchTerms, `repo:^${repo}$@${commit}`],
-        // Look in other repos when not on dotcom
-        [...searchTerms, `-repo:^${repo}$`]
-    )
-}
-
-/**
- * Builds a set of queries based on the current instance environment.
- *
- * @param isSourcegraphDotCom True if the current instance is dotcom.
- * @param standardQueryTerms The terms to search on all instances.
- * @param instanceQueryTerms The terms to search on non-dotcom instances.
- */
-function makeQueries(
-    isSourcegraphDotCom: boolean,
-    standardQueryTerms: string[],
-    instanceQueryTerms: string[]
-): string[] {
-    return isSourcegraphDotCom
-        ? [standardQueryTerms.join(' ')]
-        : [standardQueryTerms.join(' '), instanceQueryTerms.join(' ')]
-=======
     ].join(' ')
->>>>>>> 74481825
 }
 
 const blacklist = ['thrift', 'proto', 'graphql']
