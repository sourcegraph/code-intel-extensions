import { createStubTextDocument } from '@sourcegraph/extension-api-stubs'
import * as assert from 'assert'
import * as sourcegraph from 'sourcegraph'
import { definitionQuery, referencesQuery } from './queries'

describe('search requests', () => {
    it('makes correct search requests for goto definition', () => {
        interface DefinitionTest {
            doc: sourcegraph.TextDocument
            expectedSearchQuery: string
        }
        const tests: DefinitionTest[] = [
            {
                doc: createStubTextDocument({
                    uri: 'git://github.com/foo/bar?rev#file.cpp',
                    languageId: 'cpp',
                    text: 'token',
                }),
<<<<<<< HEAD
                expectedSearchQueries: [
                    // current repo symbols
                    '^token$ type:symbol patternType:regexp case:yes file:\\.(cpp)$ repo:^github.com/foo/bar$@rev',
                    // all repo symbols
                    '^token$ type:symbol patternType:regexp case:yes file:\\.(cpp)$',
                ],
=======
                expectedSearchQuery:
                    '^token$ type:symbol patternType:regexp case:yes file:\\.(cpp)$',
>>>>>>> 74481825
            },
        ]

        for (const test of tests) {
            assert.deepStrictEqual(
                definitionQuery({
                    searchToken: 'token',
                    doc: test.doc,
                    fileExts: ['cpp'],
                }),
                test.expectedSearchQuery
            )
        }
    })

    it('makes correct search requests for references', () => {
        interface ReferencesTest {
            doc: sourcegraph.TextDocument
            expectedSearchQuery: string
        }
        const tests: ReferencesTest[] = [
            {
                doc: createStubTextDocument({
                    uri: 'git://github.com/foo/bar?rev#file.cpp',
                    languageId: 'cpp',
                    text: 'token',
                }),
<<<<<<< HEAD
                expectedSearchQueries: [
                    '\\btoken\\b type:file patternType:regexp case:yes file:\\.(cpp)$ repo:^github.com/foo/bar$@rev',
                    '\\btoken\\b type:file patternType:regexp case:yes file:\\.(cpp)$ -repo:^github.com/foo/bar$',
                ],
=======
                expectedSearchQuery:
                    '\\btoken\\b type:file patternType:regexp case:yes file:\\.(cpp)$',
>>>>>>> 74481825
            },
        ]

        for (const test of tests) {
            assert.deepStrictEqual(
                referencesQuery({
                    searchToken: 'token',
                    doc: test.doc,
                    fileExts: ['cpp'],
                }),
                test.expectedSearchQuery
            )
        }
    })
})<|MERGE_RESOLUTION|>--- conflicted
+++ resolved
@@ -16,17 +16,8 @@
                     languageId: 'cpp',
                     text: 'token',
                 }),
-<<<<<<< HEAD
-                expectedSearchQueries: [
-                    // current repo symbols
-                    '^token$ type:symbol patternType:regexp case:yes file:\\.(cpp)$ repo:^github.com/foo/bar$@rev',
-                    // all repo symbols
-                    '^token$ type:symbol patternType:regexp case:yes file:\\.(cpp)$',
-                ],
-=======
                 expectedSearchQuery:
                     '^token$ type:symbol patternType:regexp case:yes file:\\.(cpp)$',
->>>>>>> 74481825
             },
         ]
 
@@ -54,15 +45,8 @@
                     languageId: 'cpp',
                     text: 'token',
                 }),
-<<<<<<< HEAD
-                expectedSearchQueries: [
-                    '\\btoken\\b type:file patternType:regexp case:yes file:\\.(cpp)$ repo:^github.com/foo/bar$@rev',
-                    '\\btoken\\b type:file patternType:regexp case:yes file:\\.(cpp)$ -repo:^github.com/foo/bar$',
-                ],
-=======
                 expectedSearchQuery:
                     '\\btoken\\b type:file patternType:regexp case:yes file:\\.(cpp)$',
->>>>>>> 74481825
             },
         ]
 
