{
  "extends": "@sourcegraph/tsconfig",
  "references": [
    { "path": "shared" },
    { "path": "extensions/go" },
    { "path": "extensions/template" },
    { "path": "extensions/typescript" },
    { "path": "dev/scripts" }
  ],
  "compilerOptions": {
    "target": "es2019",
    "module": "commonjs",
    "allowJs": false,
    "moduleResolution": "node",
    "lib": ["esnext", "webworker"],
    "composite": true,
    "rootDir": ".",
<<<<<<< HEAD
    "allowSyntheticDefaultImports": true,
    "esModuleInterop": true
  }
=======
    "allowSyntheticDefaultImports": true
  },
  "include": []
>>>>>>> 1a2acccd
}<|MERGE_RESOLUTION|>--- conflicted
+++ resolved
@@ -15,13 +15,8 @@
     "lib": ["esnext", "webworker"],
     "composite": true,
     "rootDir": ".",
-<<<<<<< HEAD
     "allowSyntheticDefaultImports": true,
     "esModuleInterop": true
-  }
-=======
-    "allowSyntheticDefaultImports": true
   },
   "include": []
->>>>>>> 1a2acccd
 }