--- conflicted
+++ resolved
@@ -54,11 +54,7 @@
     icon: makeInfoIcon('#ffffff'),
     light: { icon: makeInfoIcon('#000000') },
     hoverMessage:
-<<<<<<< HEAD
         'Search-based results - for precise results see, our LSIF documentation.',
-=======
-        'This result is provided by search-based heuristics. See our documentation for a more precise code intelligence solution.',
->>>>>>> 6d3dcd39
     linkURL:
         'https://docs.sourcegraph.com/user/code_intelligence/basic_code_intelligence',
 }