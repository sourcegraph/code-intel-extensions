--- conflicted
+++ resolved
@@ -146,17 +146,13 @@
     if (!hover) {
         return undefined
     }
-<<<<<<< HEAD
 
     console.debug('Received hover', {
         source: 'HTTP API',
         line: position.line,
         character: position.character,
     })
-    return convertHover(sourcegraph, hover)
-=======
     return { value: convertHover(sourcegraph, hover) }
->>>>>>> e19642f0
 }
 
 export async function definition(
@@ -173,30 +169,22 @@
         return undefined
     }
     const locations = Array.isArray(body) ? body : [body]
-<<<<<<< HEAD
+    if (locations.length === 0) {
+        return undefined
+    }
+
     console.debug(`Received ${locations.length} definitions`, {
         source: 'HTTP API',
         line: position.line,
         character: position.character,
     })
-    return convertLocations(
-        sourcegraph,
-        locations.map(d => ({ ...d, uri: setPath(doc, d.uri) }))
-    )
-=======
-    if (locations.length === 0) {
-        return undefined
-    }
+
     return {
         value: convertLocations(
             sourcegraph,
-            locations.map((definition: LSP.Location) => ({
-                ...definition,
-                uri: setPath(doc, definition.uri),
-            }))
+            locations.map(d => ({ ...d, uri: setPath(doc, d.uri) }))
         ),
     }
->>>>>>> e19642f0
 }
 
 export async function references(
@@ -222,10 +210,11 @@
         line: position.line,
         character: position.character,
     })
-    return convertLocations(
-        sourcegraph,
-        locations.map(r => ({ ...r, uri: setPath(doc, r.uri) }))
-    )
+
+    return  convertLocations(
+            sourcegraph,
+            locations.map(r => ({ ...r, uri: setPath(doc, r.uri) }))
+        )
 }
 
 /**
@@ -496,7 +485,7 @@
 async function referencesGraphQL(
     doc: sourcegraph.TextDocument,
     position: sourcegraph.Position
-): Promise<Maybe<sourcegraph.Location[] | null>> {
+): Promise<Maybe<sourcegraph.Location[]>> {
     const query = `
         query References($repository: String!, $commit: String!, $path: String!, $line: Int!, $character: Int!) {
             repository(name: $repository) {
@@ -553,7 +542,7 @@
 async function hoverGraphQL(
     doc: sourcegraph.TextDocument,
     position: sourcegraph.Position
-): Promise<Maybe<sourcegraph.Hover | null>> {
+): Promise<Maybe<sourcegraph.Hover>> {
     const query = `
         query Hover($repository: String!, $commit: String!, $path: String!, $line: Int!, $character: Int!) {
             repository(name: $repository) {
