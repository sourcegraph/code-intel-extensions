import * as sourcegraph from 'sourcegraph'
import { HandlerArgs, Handler } from './search/handler'
import { initLSIF } from './lsif/activation'
import { impreciseBadge } from './badges'
import { shareReplay } from 'rxjs/operators'
<<<<<<< HEAD
import { Observable } from 'rxjs'
import { createAbortError } from './abort'
import { LSPProviders } from './lsp/providers'
import { LSIFProviders } from './lsif/providers'
import { SearchProviders } from './search/providers'
=======
import { Observer, Observable } from 'rxjs'
import { createAbortError } from './abort'

export type Maybe<T> = { value: T } | undefined

export interface LSIFProviders {
    hover: (
        doc: sourcegraph.TextDocument,
        pos: sourcegraph.Position
    ) => Promise<Maybe<sourcegraph.Hover | null>>

    definition: (
        doc: sourcegraph.TextDocument,
        pos: sourcegraph.Position
    ) => Promise<Maybe<sourcegraph.Definition>>

    references: (
        doc: sourcegraph.TextDocument,
        pos: sourcegraph.Position
    ) => Promise<Maybe<sourcegraph.Location[] | null>>
}

export interface SearchProviders {
    definition: (
        doc: sourcegraph.TextDocument,
        pos: sourcegraph.Position
    ) => Promise<sourcegraph.Definition>

    references: (
        doc: sourcegraph.TextDocument,
        pos: sourcegraph.Position
    ) => Promise<sourcegraph.Location[] | null>

    hover: (
        doc: sourcegraph.TextDocument,
        pos: sourcegraph.Position
    ) => Promise<sourcegraph.Hover | null>
}

export interface LSPProviders {
    definition: (
        doc: sourcegraph.TextDocument,
        pos: sourcegraph.Position
    ) => AsyncGenerator<sourcegraph.Definition, void, undefined>

    references: (
        doc: sourcegraph.TextDocument,
        pos: sourcegraph.Position,
        context: sourcegraph.ReferenceContext
    ) => AsyncGenerator<sourcegraph.Location[] | null, void, undefined>

    hover: (
        doc: sourcegraph.TextDocument,
        pos: sourcegraph.Position
    ) => AsyncGenerator<sourcegraph.Hover | null, void, undefined>
}
>>>>>>> b3bfc484

export function activateCodeIntel(
    ctx: sourcegraph.ExtensionContext,
    selector: sourcegraph.DocumentSelector,
    handlerArgs: HandlerArgs,
    lspProviders?: LSPProviders
): void {
    const lsifProviders = initLSIF()
    const searchProviders = new Handler(handlerArgs)

    ctx.subscriptions.add(
        sourcegraph.languages.registerDefinitionProvider(
            selector,
            createDefinitionProvider(
                lsifProviders,
                searchProviders,
                lspProviders
            )
        )
    )
    ctx.subscriptions.add(
        sourcegraph.languages.registerReferenceProvider(
            selector,
            createReferencesProvider(
                lsifProviders,
                searchProviders,
                lspProviders
            )
        )
    )
    ctx.subscriptions.add(
        sourcegraph.languages.registerHoverProvider(
            selector,
            createHoverProvider(lsifProviders, searchProviders, lspProviders)
        )
    )
}

function createDefinitionProvider(
    lsifProviders: LSIFProviders,
    searchProviders: SearchProviders,
    lspProviders?: LSPProviders
): sourcegraph.DefinitionProvider {
    async function* provideDefinition(
        doc: sourcegraph.TextDocument,
        pos: sourcegraph.Position
    ): AsyncGenerator<sourcegraph.Definition | undefined, void, undefined> {
        const lsifResult = await lsifProviders.definition(doc, pos)
        if (lsifResult) {
            yield lsifResult
            return
        }

        if (lspProviders) {
            yield* lspProviders.definition(doc, pos)
            return
        }

        let searchResult = await searchProviders.definition(doc, pos)
        if (!searchResult) {
            yield undefined
            return
        }

        if (!Array.isArray(searchResult)) {
            const badged = { ...searchResult, badge: impreciseBadge }
            yield badged
            return
        }

        yield searchResult.map(v => ({ ...v, badge: impreciseBadge }))
    }

    return {
        provideDefinition: wrap(areProviderParamsEqual, provideDefinition),
    }
}

function createReferencesProvider(
    lsifProviders: LSIFProviders,
    searchProviders: SearchProviders,
    lspProviders?: LSPProviders
): sourcegraph.ReferenceProvider {
    // Gets an opaque value that is the same for all locations
    // within a file but different from other files.
    const file = (loc: sourcegraph.Location) =>
        `${loc.uri.host} ${loc.uri.pathname} ${loc.uri.hash}`

    async function* provideReferences(
        doc: sourcegraph.TextDocument,
        pos: sourcegraph.Position,
        ctx: sourcegraph.ReferenceContext
    ): AsyncGenerator<sourcegraph.Location[] | null, void, undefined> {
        if (lspProviders) {
            yield* lspProviders.references(doc, pos, ctx)
            return
        }

        // Get and extract LSIF results
        const lsifResult = await lsifProviders.references(doc, pos)
        const lsifReferences = lsifResult || []
        const lsifFiles = new Set(lsifReferences.map(file))

        // Unconditionally get search references and append them with
        // precise results because LSIF data might be sparse. Remove any
        // search-based result that occurs in a file with an LSIF result.
        const searchResults = (
            (await searchProviders.references(doc, pos)) || []
        ).filter(fuzzyRef => !lsifFiles.has(file(fuzzyRef)))

        yield [
            ...lsifReferences,
            ...searchResults.map(v => ({
                ...v,
                badge: impreciseBadge,
            })),
        ]
    }

    return {
        provideReferences: wrap(
            areProviderParamsContextEqual,
            provideReferences
        ),
    }
}

function createHoverProvider(
    lsifProviders: LSIFProviders,
    searchProviders: SearchProviders,
    lspProviders?: LSPProviders
): sourcegraph.HoverProvider {
    async function* provideHover(
        doc: sourcegraph.TextDocument,
        pos: sourcegraph.Position
    ): AsyncGenerator<
        sourcegraph.Badged<sourcegraph.Hover> | null | undefined,
        void,
        undefined
    > {
        const lsifResult = await lsifProviders.hover(doc, pos)
        if (lsifResult) {
            yield lsifResult
            return
        }

        if (lspProviders) {
            yield* lspProviders.hover(doc, pos)
            return
        }

        const searchResult = await searchProviders.hover(doc, pos)
        if (!searchResult) {
            yield undefined
            return
        }

        yield { ...searchResult, badge: impreciseBadge }
    }

    return {
        provideHover: wrap(areProviderParamsEqual, provideHover),
    }
}

//
//
//

const wrap = <P extends any[], R>(
    compare: (a: P, b: P) => boolean,
    fn: (...args: P) => AsyncGenerator<R, void, void>
): ((...args: P) => Observable<R>) =>
    memoizePrevious(compare, (...args) =>
        observableFromAsyncGenerator(() => fn(...args)).pipe(shareReplay(1))
    )

<<<<<<< HEAD
const areProviderParamsEqual = (
=======
export const areProviderParamsEqual = (
>>>>>>> b3bfc484
    [doc1, pos1]: [sourcegraph.TextDocument, sourcegraph.Position],
    [doc2, pos2]: [sourcegraph.TextDocument, sourcegraph.Position]
): boolean => doc1.uri === doc2.uri && pos1.isEqual(pos2)

const areProviderParamsContextEqual = (
    [doc1, pos1]: [
        sourcegraph.TextDocument,
        sourcegraph.Position,
        sourcegraph.ReferenceContext
    ],
    [doc2, pos2]: [
        sourcegraph.TextDocument,
        sourcegraph.Position,
        sourcegraph.ReferenceContext
    ]
): boolean => areProviderParamsEqual([doc1, pos1], [doc2, pos2])

<<<<<<< HEAD
const observableFromAsyncGenerator = <T>(
=======
export const observableFromAsyncGenerator = <T>(
>>>>>>> b3bfc484
    generator: () => AsyncGenerator<T, unknown, void>
): Observable<T> =>
    new Observable((observer: Observer<T>) => {
        const iterator = generator()
        let unsubscribed = false
        let iteratorDone = false
        function next(): void {
            iterator.next().then(
                result => {
                    if (unsubscribed) {
                        return
                    }
                    if (result.done) {
                        iteratorDone = true
                        observer.complete()
                    } else {
                        observer.next(result.value)
                        next()
                    }
                },
                err => {
                    observer.error(err)
                }
            )
        }
        next()
        return () => {
            unsubscribed = true
            if (!iteratorDone && iterator.throw) {
                iterator.throw(createAbortError()).catch(() => {
                    // ignore
                })
            }
        }
    })

/** Workaround for https://github.com/sourcegraph/sourcegraph/issues/1321 */
function memoizePrevious<P extends any[], R>(
    compare: (a: P, b: P) => boolean,
    fn: (...args: P) => R
): (...args: P) => R {
    let previousResult: R
    let previousArgs: P
    return (...args) => {
        if (previousArgs && compare(previousArgs, args)) {
            return previousResult
        }
        previousArgs = args
        previousResult = fn(...args)
        return previousResult
    }
}<|MERGE_RESOLUTION|>--- conflicted
+++ resolved
@@ -3,70 +3,11 @@
 import { initLSIF } from './lsif/activation'
 import { impreciseBadge } from './badges'
 import { shareReplay } from 'rxjs/operators'
-<<<<<<< HEAD
 import { Observable } from 'rxjs'
 import { createAbortError } from './abort'
 import { LSPProviders } from './lsp/providers'
 import { LSIFProviders } from './lsif/providers'
 import { SearchProviders } from './search/providers'
-=======
-import { Observer, Observable } from 'rxjs'
-import { createAbortError } from './abort'
-
-export type Maybe<T> = { value: T } | undefined
-
-export interface LSIFProviders {
-    hover: (
-        doc: sourcegraph.TextDocument,
-        pos: sourcegraph.Position
-    ) => Promise<Maybe<sourcegraph.Hover | null>>
-
-    definition: (
-        doc: sourcegraph.TextDocument,
-        pos: sourcegraph.Position
-    ) => Promise<Maybe<sourcegraph.Definition>>
-
-    references: (
-        doc: sourcegraph.TextDocument,
-        pos: sourcegraph.Position
-    ) => Promise<Maybe<sourcegraph.Location[] | null>>
-}
-
-export interface SearchProviders {
-    definition: (
-        doc: sourcegraph.TextDocument,
-        pos: sourcegraph.Position
-    ) => Promise<sourcegraph.Definition>
-
-    references: (
-        doc: sourcegraph.TextDocument,
-        pos: sourcegraph.Position
-    ) => Promise<sourcegraph.Location[] | null>
-
-    hover: (
-        doc: sourcegraph.TextDocument,
-        pos: sourcegraph.Position
-    ) => Promise<sourcegraph.Hover | null>
-}
-
-export interface LSPProviders {
-    definition: (
-        doc: sourcegraph.TextDocument,
-        pos: sourcegraph.Position
-    ) => AsyncGenerator<sourcegraph.Definition, void, undefined>
-
-    references: (
-        doc: sourcegraph.TextDocument,
-        pos: sourcegraph.Position,
-        context: sourcegraph.ReferenceContext
-    ) => AsyncGenerator<sourcegraph.Location[] | null, void, undefined>
-
-    hover: (
-        doc: sourcegraph.TextDocument,
-        pos: sourcegraph.Position
-    ) => AsyncGenerator<sourcegraph.Hover | null, void, undefined>
-}
->>>>>>> b3bfc484
 
 export function activateCodeIntel(
     ctx: sourcegraph.ExtensionContext,
@@ -244,11 +185,7 @@
         observableFromAsyncGenerator(() => fn(...args)).pipe(shareReplay(1))
     )
 
-<<<<<<< HEAD
 const areProviderParamsEqual = (
-=======
-export const areProviderParamsEqual = (
->>>>>>> b3bfc484
     [doc1, pos1]: [sourcegraph.TextDocument, sourcegraph.Position],
     [doc2, pos2]: [sourcegraph.TextDocument, sourcegraph.Position]
 ): boolean => doc1.uri === doc2.uri && pos1.isEqual(pos2)
@@ -266,11 +203,7 @@
     ]
 ): boolean => areProviderParamsEqual([doc1, pos1], [doc2, pos2])
 
-<<<<<<< HEAD
 const observableFromAsyncGenerator = <T>(
-=======
-export const observableFromAsyncGenerator = <T>(
->>>>>>> b3bfc484
     generator: () => AsyncGenerator<T, unknown, void>
 ): Observable<T> =>
     new Observable((observer: Observer<T>) => {
